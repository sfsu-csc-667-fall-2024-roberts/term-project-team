import { BOARD_SPACES, BoardSpace } from '../../shared/boardData';
import { Property } from './types';

class MonopolyBoard {
  private container: HTMLElement;
  private playerTokens: Map<number, HTMLElement>;
  private propertyOwnership: Map<number, number>;
  private playerColors = ['#90EE90', '#FFB6C1', '#87CEEB', '#DDA0DD'];
<<<<<<< HEAD
=======
  private currentPlayerId: number = -1;
>>>>>>> 25f370e2

  constructor(containerId: string) {
    const element = document.getElementById(containerId);
    if (!element) {
      throw new Error(`Element with id ${containerId} not found`);
    }
    this.container = element;
    this.playerTokens = new Map();
    this.propertyOwnership = new Map();
    this.initializeBoard();
  }

  private initializeBoard(): void {
    // Clear existing content
    this.container.innerHTML = '';

    // Add board spaces
    BOARD_SPACES.forEach(space => {
      const spaceElement = this.createBoardSpace(space);
      this.container.appendChild(spaceElement);
    });

    // Add center area
    const centerArea = document.createElement('div');
    centerArea.className = 'board-center';
    centerArea.textContent = 'MONOPOLY';
    this.container.appendChild(centerArea);
  }

  private createBoardSpace(space: BoardSpace): HTMLElement {
    const spaceElement = document.createElement('div');
    spaceElement.className = `board-space pos-${space.position}`;
    spaceElement.setAttribute('data-position', space.position.toString());
    
    // Add type-specific classes
    if (space.type === 'property') {
      spaceElement.classList.add('space-property');
    } else if (space.type === 'railroad') {
      spaceElement.classList.add('space-railroad');
    } else if (space.type === 'utility') {
      spaceElement.classList.add('space-utility');
      if (space.name.includes('Water')) {
        spaceElement.classList.add('water-works');
      } else if (space.name.includes('Electric')) {
        spaceElement.classList.add('electric-company');
      }
    } else if (space.type === 'tax') {
      spaceElement.classList.add('space-tax');
    } else if (space.type === 'chance') {
      spaceElement.classList.add('space-chance');
    } else if (space.type === 'chest') {
      spaceElement.classList.add('space-chest');
    } else if (space.type === 'corner') {
      spaceElement.classList.add('space-corner');
      // Add corner-specific classes
      if (space.position === 0) spaceElement.classList.add('bottom-right');
      if (space.position === 10) spaceElement.classList.add('bottom-left');
      if (space.position === 20) spaceElement.classList.add('top-left');
      if (space.position === 30) spaceElement.classList.add('top-right');
    }

    // Add space content
    const content = document.createElement('div');
    content.className = 'space-content';

    // Add color bar for properties
    if (space.type === 'property' && space.color) {
      const colorBar = document.createElement('div');
      colorBar.className = `property-color-bar color-${space.color}`;
      content.appendChild(colorBar);
    }

    // Add property info container
    const infoContainer = document.createElement('div');
    infoContainer.className = 'property-info';

    // Add name
    const nameDiv = document.createElement('div');
    nameDiv.className = 'property-name';
    nameDiv.textContent = space.name;
    infoContainer.appendChild(nameDiv);

    // Add icon for special spaces
    if (space.type === 'railroad' || space.type === 'utility' || 
        space.type === 'chance' || space.type === 'chest') {
      const iconDiv = document.createElement('div');
      iconDiv.className = 'space-icon';
      infoContainer.appendChild(iconDiv);
    }

    // Add price if applicable
    if (space.price) {
      const priceDiv = document.createElement('div');
      priceDiv.className = 'property-price';
      priceDiv.textContent = `$${space.price}`;
      infoContainer.appendChild(priceDiv);
    }

    content.appendChild(infoContainer);
    spaceElement.appendChild(content);

    return spaceElement;
  }

  public updatePlayerPosition(playerId: number, position: number, playerIndex: number): void {
<<<<<<< HEAD
=======
    console.log(`Updating player ${playerId} to position ${position}`);
>>>>>>> 25f370e2
    let token = this.playerTokens.get(playerId);
    
    // Create token if it doesn't exist
    if (!token) {
      token = document.createElement('div');
      token.className = 'player-token';
      token.style.backgroundColor = this.playerColors[playerIndex % this.playerColors.length];
      token.style.width = '20px';
      token.style.height = '20px';
      token.style.borderRadius = '50%';
      token.style.position = 'absolute';
      token.style.zIndex = '100';
      token.style.transition = 'all 0.5s ease-in-out';
<<<<<<< HEAD
      this.container.appendChild(token);
      this.playerTokens.set(playerId, token);
    }

    const space = this.container.querySelector(`[data-position="${position}"]`) as HTMLElement;
    if (!space) return;

    const spaceRect = space.getBoundingClientRect();
    const boardRect = this.container.getBoundingClientRect();

    // Calculate relative position within the board
    const relativeX = spaceRect.left - boardRect.left + (spaceRect.width / 2) - 10;
    const relativeY = spaceRect.top - boardRect.top + (spaceRect.height / 2) - 10;

    // Add offset based on player index to prevent overlap
    const offset = playerIndex * 15;
    const isCorner = position % 10 === 0;
    
    if (isCorner) {
      // For corner spaces, arrange tokens in a 2x2 grid
      const row = Math.floor(playerIndex / 2);
      const col = playerIndex % 2;
      token.style.left = `${relativeX + (col * 20)}px`;
      token.style.top = `${relativeY + (row * 20)}px`;
    } else {
      // For regular spaces, arrange tokens horizontally
      token.style.left = `${relativeX + offset}px`;
      token.style.top = `${relativeY}px`;
    }
=======
      token.style.border = '2px solid white';
      token.style.boxShadow = '0 0 5px rgba(0,0,0,0.3)';
      this.container.appendChild(token);
      this.playerTokens.set(playerId, token);
    }

    const space = this.container.querySelector(`[data-position="${position}"]`) as HTMLElement;
    if (!space) {
      console.error(`Space not found for position ${position}`);
      return;
    }

    const spaceRect = space.getBoundingClientRect();
    const boardRect = this.container.getBoundingClientRect();

    // Calculate relative position within the board
    let relativeX = spaceRect.left - boardRect.left + (spaceRect.width / 2) - 10;
    let relativeY = spaceRect.top - boardRect.top + (spaceRect.height / 2) - 10;

    // Add offset based on player index to prevent overlap
    const offset = playerIndex * 15;
    const isCorner = position % 10 === 0;
    
    if (isCorner) {
      // For corner spaces (including GO), arrange tokens in a grid
      const row = Math.floor(playerIndex / 2);
      const col = playerIndex % 2;
      
      // Special handling for GO space (position 0)
      if (position === 0) {
        relativeX = spaceRect.left - boardRect.left + spaceRect.width - 30 + (col * 20);
        relativeY = spaceRect.top - boardRect.top + spaceRect.height - 30 + (row * 20);
      } else {
        relativeX += (col * 20);
        relativeY += (row * 20);
      }
      
      token.style.left = `${relativeX}px`;
      token.style.top = `${relativeY}px`;
    } else {
      // For regular spaces, arrange tokens with offset
      const side = Math.floor(position / 10); // 0: bottom, 1: left, 2: top, 3: right
      
      switch (side) {
        case 0: // Bottom row
          token.style.left = `${relativeX + offset}px`;
          token.style.top = `${relativeY}px`;
          break;
        case 1: // Left column
          token.style.left = `${relativeX}px`;
          token.style.top = `${relativeY + offset}px`;
          break;
        case 2: // Top row
          token.style.left = `${relativeX + offset}px`;
          token.style.top = `${relativeY}px`;
          break;
        case 3: // Right column
          token.style.left = `${relativeX}px`;
          token.style.top = `${relativeY + offset}px`;
          break;
      }
    }

    // Highlight current player's token
    if (this.currentPlayerId === playerId) {
      token.style.transform = 'scale(1.2)';
      token.style.boxShadow = '0 0 10px rgba(255,255,0,0.5)';
    } else {
      token.style.transform = 'scale(1)';
      token.style.boxShadow = '0 0 5px rgba(0,0,0,0.3)';
    }

    console.log(`Token positioned at ${token.style.left}, ${token.style.top}`);
>>>>>>> 25f370e2
  }

  public updatePropertyOwnership(property: Property, ownerIndex: number): void {
    const spaceElement = this.container.querySelector(`.pos-${property.position}`) as HTMLElement;
    if (spaceElement) {
      // Remove any existing ownership indicators
      const existingIndicator = spaceElement.querySelector('.property-owner-indicator');
      if (existingIndicator) {
        existingIndicator.remove();
      }

      if (property.owner_id !== null && property.owner_id !== undefined) {
        const indicator = document.createElement('div');
        indicator.className = `property-owner-indicator owner-${ownerIndex}`;
        spaceElement.appendChild(indicator);
      }

      this.propertyOwnership.set(property.position, property.owner_id || -1);
    }
  }

  public setCurrentPlayer(playerId: number): void {
    this.currentPlayerId = playerId;
    // Update token highlighting for all players
    this.playerTokens.forEach((token, tokenPlayerId) => {
      if (tokenPlayerId === playerId) {
        token.style.transform = 'scale(1.2)';
        token.style.boxShadow = '0 0 10px rgba(255,255,0,0.5)';
      } else {
        token.style.transform = 'scale(1)';
        token.style.boxShadow = '0 0 5px rgba(0,0,0,0.3)';
      }
    });
  }
}

export default MonopolyBoard; <|MERGE_RESOLUTION|>--- conflicted
+++ resolved
@@ -6,10 +6,7 @@
   private playerTokens: Map<number, HTMLElement>;
   private propertyOwnership: Map<number, number>;
   private playerColors = ['#90EE90', '#FFB6C1', '#87CEEB', '#DDA0DD'];
-<<<<<<< HEAD
-=======
   private currentPlayerId: number = -1;
->>>>>>> 25f370e2
 
   constructor(containerId: string) {
     const element = document.getElementById(containerId);
@@ -115,10 +112,7 @@
   }
 
   public updatePlayerPosition(playerId: number, position: number, playerIndex: number): void {
-<<<<<<< HEAD
-=======
     console.log(`Updating player ${playerId} to position ${position}`);
->>>>>>> 25f370e2
     let token = this.playerTokens.get(playerId);
     
     // Create token if it doesn't exist
@@ -132,37 +126,6 @@
       token.style.position = 'absolute';
       token.style.zIndex = '100';
       token.style.transition = 'all 0.5s ease-in-out';
-<<<<<<< HEAD
-      this.container.appendChild(token);
-      this.playerTokens.set(playerId, token);
-    }
-
-    const space = this.container.querySelector(`[data-position="${position}"]`) as HTMLElement;
-    if (!space) return;
-
-    const spaceRect = space.getBoundingClientRect();
-    const boardRect = this.container.getBoundingClientRect();
-
-    // Calculate relative position within the board
-    const relativeX = spaceRect.left - boardRect.left + (spaceRect.width / 2) - 10;
-    const relativeY = spaceRect.top - boardRect.top + (spaceRect.height / 2) - 10;
-
-    // Add offset based on player index to prevent overlap
-    const offset = playerIndex * 15;
-    const isCorner = position % 10 === 0;
-    
-    if (isCorner) {
-      // For corner spaces, arrange tokens in a 2x2 grid
-      const row = Math.floor(playerIndex / 2);
-      const col = playerIndex % 2;
-      token.style.left = `${relativeX + (col * 20)}px`;
-      token.style.top = `${relativeY + (row * 20)}px`;
-    } else {
-      // For regular spaces, arrange tokens horizontally
-      token.style.left = `${relativeX + offset}px`;
-      token.style.top = `${relativeY}px`;
-    }
-=======
       token.style.border = '2px solid white';
       token.style.boxShadow = '0 0 5px rgba(0,0,0,0.3)';
       this.container.appendChild(token);
@@ -236,7 +199,6 @@
     }
 
     console.log(`Token positioned at ${token.style.left}, ${token.style.top}`);
->>>>>>> 25f370e2
   }
 
   public updatePropertyOwnership(property: Property, ownerIndex: number): void {
