import { pool } from '../config';
import { User, Game, Player, Property } from '../models/types';
import { BOARD_SPACES, BoardSpace } from '../../shared/boardData';
import { BotService } from '../../services/botService';

type BotStrategy = 'aggressive' | 'conservative' | 'balanced';
type BotDifficulty = 'easy' | 'medium' | 'hard';

// User operations
export async function createUser(username: string, hashedPassword: string): Promise<User> {
  try {
    const result = await pool.query(
      'INSERT INTO users (username, hashed_password) VALUES ($1, $2) RETURNING id, username, hashed_password',
      [username, hashedPassword]
    );
    return result.rows[0];
  } catch (error) {
    console.error('Error creating user:', error);
    throw error;
  }
}

export async function getUserByUsername(username: string): Promise<User | null> {
  const result = await pool.query('SELECT * FROM users WHERE username = $1', [username]);
  return result.rows[0] || null;
}

// Game operations
async function initializeGameProperties(gameId: number, client: any): Promise<void> {
  // Clear any existing properties for this game
  await client.query('DELETE FROM properties WHERE game_id = $1', [gameId]);
  
  // Initialize properties from board data
  for (const space of BOARD_SPACES) {
    if (space.type === 'property') {
      await client.query(
        'INSERT INTO properties (game_id, position, name, owner_id, house_count, mortgaged) VALUES ($1, $2, $3, $4, $5, $6)',
        [gameId, space.position, space.name, null, 0, false]
      );
    }
  }
}

export async function createGame(ownerId: number): Promise<Game> {
  const client = await pool.connect();
  try {
    await client.query('BEGIN');

    // Check if user exists and get username
    const userResult = await client.query('SELECT * FROM users WHERE id = $1', [ownerId]);
    const user = userResult.rows[0];
    if (!user) {
      throw new Error('User not found');
    }

    // Create game with initial game state
    const initialGameState = {
      phase: 'waiting',
      current_player_index: 0,
      dice_rolls: [],
      turn_order: []
    };

    const gameResult = await client.query(
      'INSERT INTO games (owner_id, status, game_state) VALUES ($1, $2, $3) RETURNING *',
      [ownerId, 'waiting', initialGameState]
    );
    const game = gameResult.rows[0];

    // Add owner as first player with username
    await client.query(
      'INSERT INTO players (game_id, user_id, username, is_bot, balance, position) VALUES ($1, $2, $3, $4, $5, $6)',
      [game.id, ownerId, user.username, false, 1500, 0]
    );

    // Initialize game properties
    await initializeGameProperties(game.id, client);

    await client.query('COMMIT');
    return game;
  } catch (error) {
    await client.query('ROLLBACK');
    throw error;
  } finally {
    client.release();
  }
}

export async function getGame(gameId: number): Promise<Game | null> {
  if (!gameId || isNaN(gameId)) {
    console.error('Invalid game ID:', gameId);
    return null;
  }

  try {
    const result = await pool.query(
      'SELECT * FROM games WHERE id = $1',
      [gameId]
    );
    return result.rows[0] || null;
  } catch (error) {
    console.error('Error getting game:', error);
    throw error;
  }
}

export async function listGames(): Promise<(Game & { owner_username: string; player_count: number })[]> {
  const result = await pool.query(`
    SELECT 
      g.*,
      u.username as owner_username,
      COUNT(DISTINCT p.id) as player_count
    FROM games g
    JOIN users u ON g.owner_id = u.id
    LEFT JOIN players p ON g.id = p.game_id
    GROUP BY g.id, u.username
    ORDER BY g.created_at DESC
  `);
  return result.rows;
}

export async function listMyGames(userId: number): Promise<(Game & { owner_username: string; player_count: number })[]> {
  const result = await pool.query(`
    SELECT 
      g.*,
      u.username as owner_username,
      COUNT(DISTINCT p.id) as player_count
    FROM games g
    JOIN users u ON g.owner_id = u.id
    LEFT JOIN players p ON g.id = p.game_id
    WHERE g.owner_id = $1 OR EXISTS (
      SELECT 1 FROM players WHERE game_id = g.id AND user_id = $1
    )
    GROUP BY g.id, u.username
    ORDER BY g.created_at DESC
  `, [userId]);
  return result.rows;
}

export async function updateGameStatus(gameId: number, status: Game['status']): Promise<Game> {
  const result = await pool.query(
    'UPDATE games SET status = $1, updated_at = NOW() WHERE id = $2 RETURNING *',
    [status, gameId]
  );
  return result.rows[0];
}

// Player operations
export async function addPlayerToGame(gameId: number, userId: number): Promise<Player> {
  // First check if player is already in the game
  const existingPlayer = await pool.query(
    'SELECT * FROM players WHERE game_id = $1 AND user_id = $2',
    [gameId, userId]
  );

  if (existingPlayer.rows[0]) {
    return existingPlayer.rows[0];
  }

  const result = await pool.query(
    'INSERT INTO players (game_id, user_id, balance) VALUES ($1, $2, $3) RETURNING *',
    [gameId, userId, 1500] // Standard Monopoly starting money
  );
  return result.rows[0];
}

export async function getGamePlayers(gameId: number): Promise<Player[]> {
<<<<<<< HEAD
  const result = await pool.query(
    `SELECT 
      p.*,
      COALESCE(u.username, p.username) as username
    FROM players p
    LEFT JOIN users u ON p.user_id = u.id
    WHERE p.game_id = $1 
    ORDER BY p.id ASC`,
    [gameId]
  );
  return result.rows;
=======
  if (!gameId || isNaN(gameId)) {
    console.error('Invalid game ID for players:', gameId);
    return [];
  }

  try {
    const result = await pool.query(
      'SELECT * FROM players WHERE game_id = $1 ORDER BY id',
      [gameId]
    );
    return result.rows;
  } catch (error) {
    console.error('Error getting game players:', error);
    throw error;
  }
>>>>>>> 25f370e2
}

export async function updatePlayerState(
  playerId: number,
  updates: Partial<Pick<Player, 'balance' | 'position' | 'jailed'>>
): Promise<Player> {
  const setClauses = [];
  const values: (number | boolean)[] = [playerId];
  let paramCount = 2;

  if ('balance' in updates && typeof updates.balance === 'number') {
    setClauses.push(`balance = $${paramCount}`);
    values.push(updates.balance);
    paramCount++;
    paramCount++;
  }
  if ('position' in updates && typeof updates.position === 'number') {
    setClauses.push(`position = $${paramCount}`);
    values.push(updates.position);
    paramCount++;
  }
  if ('jailed' in updates && typeof updates.jailed === 'boolean') {
    setClauses.push(`jailed = $${paramCount}`);
    values.push(updates.jailed);
    paramCount++;
  }

  if (setClauses.length === 0) {
    throw new Error('No valid updates provided');
  }

  const result = await pool.query(
    `UPDATE players 
     SET ${setClauses.join(', ')}, updated_at = NOW() 
     WHERE id = $1 
     RETURNING *`,
    values
  );
  return result.rows[0];
}

// Property operations
export async function createProperty(
  gameId: number,
  name: string,
  initialOwnerId?: number | null
): Promise<Property> {
  const result = await pool.query(
    'INSERT INTO properties (game_id, name, owner_id) VALUES ($1, $2, $3) RETURNING *',
    [gameId, name, initialOwnerId ?? null]
  );
  return result.rows[0];
}

export async function getGameProperties(gameId: number): Promise<Property[]> {
  if (!gameId || isNaN(gameId)) {
    console.error('Invalid game ID for properties:', gameId);
    return [];
  }

  try {
    const result = await pool.query(
      'SELECT * FROM properties WHERE game_id = $1 ORDER BY position',
      [gameId]
    );
    return result.rows;
  } catch (error) {
    console.error('Error getting game properties:', error);
    throw error;
  }
}

export async function updatePropertyState(
  propertyId: number,
  updates: Partial<Pick<Property, 'owner_id' | 'house_count' | 'mortgaged'>>
): Promise<Property> {
  const setClauses = [];
  const values: (number | boolean | null)[] = [propertyId];
  let paramCount = 2;

  if ('owner_id' in updates) {
    setClauses.push(`owner_id = $${paramCount}`);
    values.push(updates.owner_id ?? null);
    paramCount++;
  }
  if ('house_count' in updates && typeof updates.house_count === 'number') {
    setClauses.push(`house_count = $${paramCount}`);
    values.push(updates.house_count);
    paramCount++;
  }
  if ('mortgaged' in updates && typeof updates.mortgaged === 'boolean') {
    setClauses.push(`mortgaged = $${paramCount}`);
    values.push(updates.mortgaged);
    paramCount++;
  }

  if (setClauses.length === 0) {
    throw new Error('No valid updates provided');
  }

  const result = await pool.query(
    `UPDATE properties 
     SET ${setClauses.join(', ')}, updated_at = NOW() 
     WHERE id = $1 
     RETURNING *`,
    values
  );
  return result.rows[0];
}

export async function buyProperty(gameId: number, position: number, playerId: number): Promise<Property> {
  const client = await pool.connect();
  try {
    await client.query('BEGIN');

    // Get the property details from board data
    const propertyData = BOARD_SPACES.find((space: BoardSpace) => space.position === position);
    if (!propertyData || propertyData.type !== 'property' || !propertyData.price) {
      throw new Error('Invalid property position or not a purchasable property');
    }

    // Check if property already exists
    let property = await getPropertyByPosition(gameId, position);
    
    if (property) {
      throw new Error('Property already owned');
    }

    // Get player's current balance
    const playerResult = await client.query(
      'SELECT balance FROM players WHERE game_id = $1 AND id = $2',
      [gameId, playerId]
    );

    if (playerResult.rows.length === 0) {
      throw new Error('Player not found');
    }

    const playerBalance = playerResult.rows[0].balance;
    if (playerBalance < propertyData.price) {
      throw new Error('Insufficient funds');
    }

    // Create new property
    const propertyResult = await client.query(
      'INSERT INTO properties (game_id, name, owner_id, position) VALUES ($1, $2, $3, $4) RETURNING *',
      [gameId, propertyData.name, playerId, position]
    );

    // Deduct money from player
    const updateResult = await client.query(
      'UPDATE players SET balance = balance - $1 WHERE game_id = $2 AND id = $3 RETURNING balance',
      [propertyData.price, gameId, playerId]
    );

    await client.query('COMMIT');
    
    return {
      ...propertyResult.rows[0],
      newBalance: updateResult.rows[0].balance
    };
  } catch (error) {
    await client.query('ROLLBACK');
    throw error;
  } finally {
    client.release();
  }
}

export async function getPropertyByPosition(gameId: number, position: number): Promise<Property | null> {
  const result = await pool.query(
    'SELECT * FROM properties WHERE game_id = $1 AND position = $2',
    [gameId, position]
  );
  return result.rows[0] || null;
}

export async function processRentPayment(
  gameId: number,
  payerId: number,
  ownerId: number,
  rentAmount: number
): Promise<{ payerBalance: number; ownerBalance: number }> {
  const client = await pool.connect();
  try {
    await client.query('BEGIN');

    // Check if payer has enough money
    const payerResult = await client.query(
      'SELECT balance FROM players WHERE game_id = $1 AND id = $2',
      [gameId, payerId]
    );

    if (payerResult.rows.length === 0) {
      throw new Error('Payer not found');
    }

    const payerBalance = payerResult.rows[0].balance;
    if (payerBalance < rentAmount) {
      throw new Error('Insufficient funds to pay rent');
    }

    // Update payer's balance
    const updatedPayerResult = await client.query(
      'UPDATE players SET balance = balance - $1 WHERE game_id = $2 AND id = $3 RETURNING balance',
      [rentAmount, gameId, payerId]
    );

    // Update owner's balance
    const updatedOwnerResult = await client.query(
      'UPDATE players SET balance = balance + $1 WHERE game_id = $2 AND id = $3 RETURNING balance',
      [rentAmount, gameId, ownerId]
    );

    await client.query('COMMIT');

    return {
      payerBalance: updatedPayerResult.rows[0].balance,
      ownerBalance: updatedOwnerResult.rows[0].balance
    };
  } catch (error) {
    await client.query('ROLLBACK');
    throw error;
  } finally {
    client.release();
  }
}

export async function createBotPlayer(
  gameId: number,
  strategyOrNumber: string | number = 'balanced',
  difficulty: string = 'medium'
): Promise<Player> {
  const client = await pool.connect();
  try {
    await client.query('BEGIN');

    let strategy: string;
    if (typeof strategyOrNumber === 'number') {
      const strategies: BotStrategy[] = ['aggressive', 'conservative', 'balanced'];
      strategy = strategies[Math.floor(Math.random() * strategies.length)];
    } else {
      strategy = strategyOrNumber;
    }

    // Generate bot name based on strategy and difficulty
    const botName = BotService.generateBotName(strategy, difficulty);

    // Check if game exists and has space
    const gameResult = await client.query(
      'SELECT COUNT(p.id) as player_count FROM games g LEFT JOIN players p ON g.id = p.game_id WHERE g.id = $1',
      [gameId]
    );

    if (!gameResult.rows[0] || gameResult.rows[0].player_count >= 4) {
      throw new Error('Game is full or does not exist');
    }

    // Create bot player
    const result = await client.query(
      `INSERT INTO players (
        game_id,
        user_id,
        username,
        is_bot,
        balance,
        position,
        bot_strategy,
        bot_difficulty
      ) VALUES ($1, NULL, $2, true, $3, $4, $5, $6)
      RETURNING *`,
      [gameId, botName, 1500, 0, strategy, difficulty]
    );

    await client.query('COMMIT');
    return result.rows[0];
  } catch (error) {
    await client.query('ROLLBACK');
    throw error;
  } finally {
    client.release();
  }
}

export async function isPlayerBot(gameId: number, playerId: number): Promise<boolean> {
  const result = await pool.query(
    'SELECT is_bot FROM players WHERE game_id = $1 AND id = $2',
    [gameId, playerId]
  );
  return result.rows[0]?.is_bot || false;
}

async function cleanupStaleGames(): Promise<void> {
  const client = await pool.connect();
  try {
    await client.query('BEGIN');

    // Delete games that are empty (no players)
    await client.query(`
      DELETE FROM games 
      WHERE id IN (
        SELECT g.id 
        FROM games g 
        LEFT JOIN players p ON g.id = p.game_id 
        GROUP BY g.id 
        HAVING COUNT(p.id) = 0
      )
    `);

    // Mark old waiting games as finished
    await client.query(`
      UPDATE games 
      SET status = 'finished' 
      WHERE status = 'waiting' 
      AND created_at < NOW() - INTERVAL '24 hours'
    `);

    await client.query('COMMIT');
  } catch (error) {
    await client.query('ROLLBACK');
    throw error;
  } finally {
    client.release();
  }
}

export async function getGames(): Promise<any[]> {
  await cleanupStaleGames();
  
  const result = await pool.query(`
    SELECT 
      g.*,
      COUNT(p.id) as total_players,
      COUNT(p.id) filter (where not p.is_bot) as human_count,
      COUNT(p.id) filter (where p.is_bot) as bot_count,
      json_agg(json_build_object(
        'id', p.id,
        'username', p.username,
        'is_bot', p.is_bot
      )) as players
    FROM games g
    LEFT JOIN players p ON g.id = p.game_id
    WHERE g.status = 'waiting'
    GROUP BY g.id
    ORDER BY g.created_at DESC
  `);
  return result.rows;
}

export async function getUserById(userId: number): Promise<User | null> {
  const result = await pool.query('SELECT * FROM users WHERE id = $1', [userId]);
  return result.rows[0] || null;
}

async function isPlayerInAnyGame(userId: number): Promise<boolean> {
  const result = await pool.query(`
    SELECT COUNT(*) as count 
    FROM players p 
    JOIN games g ON p.game_id = g.id 
    WHERE p.user_id = $1 
    AND g.status = 'waiting' 
    AND NOT p.is_bot
  `, [userId]);
  return parseInt(result.rows[0].count) > 0;
}

async function leaveExistingGames(userId: number): Promise<void> {
  const client = await pool.connect();
  try {
    await client.query('BEGIN');

    // Get all games where the user is a player
    const games = await client.query(`
      SELECT DISTINCT g.id 
      FROM games g 
      JOIN players p ON g.id = p.game_id 
      WHERE p.user_id = $1 AND g.status = 'waiting'
    `, [userId]);

    // Remove the player from these games
    for (const game of games.rows) {
      await client.query(
        'DELETE FROM players WHERE game_id = $1 AND user_id = $2',
        [game.id, userId]
      );
    }

    await client.query('COMMIT');
  } catch (error) {
    await client.query('ROLLBACK');
    throw error;
  } finally {
    client.release();
  }
}

export async function joinGame(gameId: number, userId: number): Promise<void> {
  const client = await pool.connect();
  try {
    await client.query('BEGIN');

    // Check if user exists
    const userResult = await client.query('SELECT * FROM users WHERE id = $1', [userId]);
    if (!userResult.rows[0]) {
      throw new Error('User not found');
    }

    // Leave any existing games
    await leaveExistingGames(userId);

    // Check if player is already in this specific game
    const existingPlayer = await client.query(
      'SELECT * FROM players WHERE game_id = $1 AND user_id = $2',
      [gameId, userId]
    );

    if (existingPlayer.rows.length > 0) {
      throw new Error('Already in this game');
    }

    // Check player count
    const playerCount = await client.query(
      'SELECT COUNT(*) as count FROM players WHERE game_id = $1',
      [gameId]
    );

    if (playerCount.rows[0].count >= 4) {
      throw new Error('Game is full');
    }

    // Add player to game
    await client.query(
      'INSERT INTO players (game_id, user_id, username, is_bot) VALUES ($1, $2, $3, $4)',
      [gameId, userId, userResult.rows[0].username, false]
    );

    await client.query('COMMIT');
  } catch (error) {
    await client.query('ROLLBACK');
    throw error;
  } finally {
    client.release();
  }
}

export async function updateGameState(gameId: number, gameState: any): Promise<void> {
  await pool.query(
    'UPDATE games SET game_state = $1 WHERE id = $2',
    [gameState, gameId]
  );
}

export async function getGameById(gameId: number): Promise<Game | null> {
  const result = await pool.query(
    'SELECT * FROM games WHERE id = $1',
    [gameId]
  );
  return result.rows[0] || null;
}

export async function payRent(gameId: number, playerId: number, propertyPosition: number): Promise<{ tenantBalance: number; ownerBalance: number }> {
  const client = await pool.connect();
  try {
    await client.query('BEGIN');

    // Get property and its owner
    const propertyResult = await client.query(
      'SELECT * FROM properties WHERE game_id = $1 AND position = $2',
      [gameId, propertyPosition]
    );
    const property = propertyResult.rows[0];

    if (!property || !property.owner_id) {
      throw new Error('Property not found or has no owner');
    }

    // Get the property details from board data
    const boardSpace = BOARD_SPACES[propertyPosition];
    if (!boardSpace || boardSpace.type !== 'property' || typeof boardSpace.rent !== 'number') {
      throw new Error('Invalid property position');
    }

    // Get player and owner information
    const [playerResult, ownerResult] = await Promise.all([
      client.query('SELECT * FROM players WHERE id = $1', [playerId]),
      client.query('SELECT * FROM players WHERE id = $1', [property.owner_id])
    ]);

    const player = playerResult.rows[0];
    const owner = ownerResult.rows[0];

    if (!player || !owner) {
      throw new Error('Player or owner not found');
    }

    // Calculate rent based on property state
    const baseRent: number = boardSpace.rent;
    let rentAmount: number = baseRent;
    if (property.house_count > 0) {
      rentAmount = baseRent * (property.house_count + 1);
    }

    // Check if player can afford rent
    if (player.balance < rentAmount) {
      throw new Error('Insufficient funds to pay rent');
    }

    // Transfer rent money
    const newTenantBalance: number = player.balance - rentAmount;
    const newOwnerBalance: number = owner.balance + rentAmount;

    await Promise.all([
      client.query(
        'UPDATE players SET balance = $1 WHERE id = $2',
        [newTenantBalance, playerId]
      ),
      client.query(
        'UPDATE players SET balance = $1 WHERE id = $2',
        [newOwnerBalance, property.owner_id]
      )
    ]);

    await client.query('COMMIT');
    return { tenantBalance: newTenantBalance, ownerBalance: newOwnerBalance };
  } catch (error) {
    await client.query('ROLLBACK');
    throw error;
  } finally {
    client.release();
  }
}

// Delete a game (owner only)
export const deleteGame = async (gameId: number, userId: number): Promise<void> => {
  const client = await pool.connect();
  try {
    await client.query('BEGIN');

    // Verify user is the game owner
    const game = await client.query(
      'SELECT owner_id FROM games WHERE id = $1',
      [gameId]
    );

    if (!game.rows[0] || game.rows[0].owner_id !== userId) {
      throw new Error('Unauthorized: Only the game owner can delete the game');
    }

    // Delete all related records (players, properties, etc.)
    await client.query('DELETE FROM players WHERE game_id = $1', [gameId]);
    await client.query('DELETE FROM properties WHERE game_id = $1', [gameId]);
    await client.query('DELETE FROM games WHERE id = $1', [gameId]);

    await client.query('COMMIT');
  } catch (error) {
    await client.query('ROLLBACK');
    throw error;
  } finally {
    client.release();
  }
};

// Leave a game
export const leaveGame = async (gameId: number, userId: number): Promise<void> => {
  const client = await pool.connect();
  try {
    await client.query('BEGIN');

    // Check if game is in waiting status
    const game = await client.query(
      'SELECT status FROM games WHERE id = $1',
      [gameId]
    );

    if (!game.rows[0] || game.rows[0].status !== 'waiting') {
      throw new Error('Cannot leave a game that has already started');
    }

    // Remove the player from the game
    await client.query(
      'DELETE FROM players WHERE game_id = $1 AND user_id = $2',
      [gameId, userId]
    );

    // Update game status if no players left
    const remainingPlayers = await client.query(
      'SELECT COUNT(*) as count FROM players WHERE game_id = $1',
      [gameId]
    );

    if (remainingPlayers.rows[0].count === 0) {
      await client.query(
        'DELETE FROM games WHERE id = $1',
        [gameId]
      );
    }

    await client.query('COMMIT');
  } catch (error) {
    await client.query('ROLLBACK');
    throw error;
  } finally {
    client.release();
  }
}; <|MERGE_RESOLUTION|>--- conflicted
+++ resolved
@@ -165,19 +165,6 @@
 }
 
 export async function getGamePlayers(gameId: number): Promise<Player[]> {
-<<<<<<< HEAD
-  const result = await pool.query(
-    `SELECT 
-      p.*,
-      COALESCE(u.username, p.username) as username
-    FROM players p
-    LEFT JOIN users u ON p.user_id = u.id
-    WHERE p.game_id = $1 
-    ORDER BY p.id ASC`,
-    [gameId]
-  );
-  return result.rows;
-=======
   if (!gameId || isNaN(gameId)) {
     console.error('Invalid game ID for players:', gameId);
     return [];
@@ -193,7 +180,6 @@
     console.error('Error getting game players:', error);
     throw error;
   }
->>>>>>> 25f370e2
 }
 
 export async function updatePlayerState(
